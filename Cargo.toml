[package]
name = "iroha2_explorer_web"
version = "0.1.0"
edition = "2021"

[workspace]
members = [".", "tools/genesis-gen"]

# See more keys and their definitions at https://doc.rust-lang.org/cargo/reference/manifest.html
<<<<<<< HEAD
=======
[workspace.dependencies]
iroha_client = { git = "https://github.com/hyperledger/iroha.git", rev = "e3cd89bd2b6bef0d822900eb71a1854c7b86e2aa" }
iroha_data_model = { git = "https://github.com/hyperledger/iroha.git", rev = "e3cd89bd2b6bef0d822900eb71a1854c7b86e2aa" }
iroha_crypto = { git = "https://github.com/hyperledger/iroha.git", rev = "e3cd89bd2b6bef0d822900eb71a1854c7b86e2aa" }
iroha_telemetry = { git = "https://github.com/hyperledger/iroha.git", rev = "e3cd89bd2b6bef0d822900eb71a1854c7b86e2aa" }
iroha_core = { git = "https://github.com/hyperledger/iroha.git", rev = "e3cd89bd2b6bef0d822900eb71a1854c7b86e2aa" }
iroha_config = { git = "https://github.com/hyperledger/iroha.git", rev = "e3cd89bd2b6bef0d822900eb71a1854c7b86e2aa" }
color-eyre = "0.5"
serde = "1.0"
serde_json = "1.0"
clap = { version = "3.1.12", features = ["derive", "env"] }
rand = { version = "0.8.5" }
faker_rand = { version = "0.1" }
>>>>>>> e0c4e09a

[dependencies]
actix = "0.13.0"
actix-web = { version = "4.0.0", default-features = false, features = ["macros", "compress-brotli", "compress-gzip", "cookies"] }
awc = { version = "=3.0.0", default-features = false, features = ["compress-brotli", "compress-gzip", "cookies"] }
actix-server = "2.1.1"
tracing = "0.1.32"
tracing-subscriber = { version = "0.3.10", features = ["env-filter"] }
tracing-log = "0.1.2"
tracing-actix-web = "0.5.1"
iroha_client = { workspace = true }
iroha_data_model = { workspace = true }
iroha_crypto = { workspace = true }
iroha_telemetry = { workspace = true }
iroha_core = { workspace = true }
iroha_config = { workspace = true }
futures = "0.3.21"
http = "0.2.6"
chrono = { version = "0.4.19", features = ["serde"] }
hex = "0.4.3"
parity-scale-codec = "3.2.1"
thiserror = "1.0"
rand = { workspace = true, optional = true }
faker_rand = { workspace = true, optional = true }
clap = { workspace = true, features = ["derive", "env"] }
serde = { workspace = true }
color-eyre = { workspace = true }
serde_json = { workspace = true }

[features]
default = ["dev_actor"]
# Enables an actor that fills Iroha with different data. For dev purposes
dev_actor = ["dep:rand", "dep:faker_rand"]

[profile.dev.package.backtrace]
# to optimize color-eyre
opt-level = 3<|MERGE_RESOLUTION|>--- conflicted
+++ resolved
@@ -7,22 +7,19 @@
 members = [".", "tools/genesis-gen"]
 
 # See more keys and their definitions at https://doc.rust-lang.org/cargo/reference/manifest.html
-<<<<<<< HEAD
-=======
 [workspace.dependencies]
-iroha_client = { git = "https://github.com/hyperledger/iroha.git", rev = "e3cd89bd2b6bef0d822900eb71a1854c7b86e2aa" }
-iroha_data_model = { git = "https://github.com/hyperledger/iroha.git", rev = "e3cd89bd2b6bef0d822900eb71a1854c7b86e2aa" }
-iroha_crypto = { git = "https://github.com/hyperledger/iroha.git", rev = "e3cd89bd2b6bef0d822900eb71a1854c7b86e2aa" }
-iroha_telemetry = { git = "https://github.com/hyperledger/iroha.git", rev = "e3cd89bd2b6bef0d822900eb71a1854c7b86e2aa" }
-iroha_core = { git = "https://github.com/hyperledger/iroha.git", rev = "e3cd89bd2b6bef0d822900eb71a1854c7b86e2aa" }
-iroha_config = { git = "https://github.com/hyperledger/iroha.git", rev = "e3cd89bd2b6bef0d822900eb71a1854c7b86e2aa" }
+iroha_client = { git = "https://github.com/hyperledger/iroha.git", branch='iroha2-dev' }
+iroha_data_model = { git = "https://github.com/hyperledger/iroha.git",branch='iroha2-dev' }
+iroha_crypto = { git = "https://github.com/hyperledger/iroha.git", branch='iroha2-dev'}
+iroha_telemetry = { git = "https://github.com/hyperledger/iroha.git",branch='iroha2-dev'}
+iroha_core = { git = "https://github.com/hyperledger/iroha.git",branch='iroha2-dev'}
+iroha_config = { git = "https://github.com/hyperledger/iroha.git",branch='iroha2-dev' }
 color-eyre = "0.5"
 serde = "1.0"
 serde_json = "1.0"
 clap = { version = "3.1.12", features = ["derive", "env"] }
 rand = { version = "0.8.5" }
 faker_rand = { version = "0.1" }
->>>>>>> e0c4e09a
 
 [dependencies]
 actix = "0.13.0"
@@ -51,6 +48,12 @@
 serde = { workspace = true }
 color-eyre = { workspace = true }
 serde_json = { workspace = true }
+rand = { workspace = true, optional = true }
+faker_rand = { workspace = true, optional = true }
+clap = { workspace = true, features = ["derive", "env"] }
+serde = { workspace = true }
+color-eyre = { workspace = true }
+serde_json = { workspace = true }
 
 [features]
 default = ["dev_actor"]
